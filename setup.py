--- conflicted
+++ resolved
@@ -13,17 +13,6 @@
 with open("README.md") as f:
     LONG_DESCRIPTION = f.read()
 
-<<<<<<< HEAD
-needs_pytest = {'pytest', 'test', 'ptr'}.intersection(sys.argv)
-PYTHON_REQUIRES = '>=3.6'
-SETUP_REQUIRES = ['pytest-runner >= 4.2'] if needs_pytest else []
-TESTS_REQUIRE = ['pytest >= 2.7.1']
-ENTRY_POINTS = {
-    'intake.drivers': [
-        'stac_catalog = intake_stac.catalog:StacCatalog',
-        'stac_collection = intake_stac.catalog:StacCollection',
-        'stac_item = intake_stac.catalog:StacItem',
-=======
 needs_pytest = {"pytest", "test", "ptr"}.intersection(sys.argv)
 PYTHON_REQUIRES = ">=3.6"
 SETUP_REQUIRES = ["pytest-runner >= 4.2"] if needs_pytest else []
@@ -33,7 +22,6 @@
         "stac_catalog = intake_stac.catalog:StacCatalog",
         "stac_collection = intake_stac.catalog:StacCollection",
         "stac_item = intake_stac.catalog:StacItem",
->>>>>>> d515ad84
     ]
 }
 
