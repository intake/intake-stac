import warnings

import satstac
import yaml
from intake.catalog import Catalog
from intake.catalog.local import LocalCatalogEntry

from . import __version__

NULL_TYPE = "null"


class AbstractStacCatalog(Catalog):

    version = __version__
    partition_access = False

    def __init__(self, stac_obj, **kwargs):
        """
        Initialize the catalog.

        Parameters
        ----------
        stac_obj: stastac.Thing
            A satstac.Thing pointing to a STAC object
        kwargs : dict, optional
            Passed to intake.Catolog.__init__
        """
        if isinstance(stac_obj, self._stac_cls):
            self._stac_obj = stac_obj
        elif isinstance(stac_obj, str):
            self._stac_obj = self._stac_cls.open(stac_obj)
        else:
            raise ValueError(
                "Expected %s instance, got: %s"
                % (type(self._stac_cls), type(stac_obj))
            )

        metadata = self._get_metadata(**kwargs.pop("metadata", {}))

        name = kwargs.pop("name", self._stac_obj.id)

        super().__init__(name=name, metadata=metadata, **kwargs)

    @classmethod
    def from_url(cls, url, **kwargs):
        """
        Initialize the catalog from a STAC url.

        Parameters
        ----------
        url: str
            A URL pointing to a STAC json object
        kwargs : dict, optional
            Passed to intake.Catolog.__init__
        """
        stac_obj = cls._stac_cls.open(url)
        return cls(stac_obj, **kwargs)

    def _get_metadata(self, **kwargs):
        return kwargs

    def serialize(self):
        """
        Serialize the catalog to yaml.
        Returns
        -------
        A string with the yaml-formatted catalog.
        """
        output = {"metadata": self.metadata, "sources": {}}
        for key, entry in self.items():
            output["sources"][key] = yaml.safe_load(entry.yaml())["sources"]
        return yaml.dump(output)


class StacCatalog(AbstractStacCatalog):
    """
    A Catalog that references a STAC catalog at some URL
    and constructs an intake catalog from it, with opinionated
    choices about the drivers that will be used to load the datasets.
    In general, the drivers are:
        netcdf
        rasterio
        xarray_image
        textfiles
    """

<<<<<<< HEAD
    name = 'stac_catalog'
=======
    name = "stac_catalog"
>>>>>>> d515ad84
    _stac_cls = satstac.Catalog

    def _load(self):
        """
        Load the STAC Catalog.
        """
        # should we also iterate over .catalogs() here?
        collections = list(self._stac_obj.collections())
        if collections:
            for collection in collections:
                self._entries[collection.id] = LocalCatalogEntry(
                    name=collection.id,
                    description=collection.title,
                    driver=StacCollection,
                    catalog=self,
                    args={"stac_obj": collection},
                )
        else:
            # in the future this may go away
            for item in self._stac_obj.items():
                self._entries[item.id] = LocalCatalogEntry(
                    name=item.id,
                    description="",
                    driver=StacItem,
                    catalog=self,
                    args={"stac_obj": item},
                )

    def _get_metadata(self, **kwargs):
        return dict(
            description=self._stac_obj.description,
            stac_version=self._stac_obj.stac_version,
            **kwargs,
        )


class StacCollection(AbstractStacCatalog):

<<<<<<< HEAD
    name = 'stac_collection'
=======
    name = "stac_collection"
>>>>>>> d515ad84
    _stac_cls = satstac.Collection

    def _load(self):
        """
        Load the STAC Collection.
        """
        for item in self._stac_obj.items():
            self._entries[item.id] = LocalCatalogEntry(
                name=item.id,
                description="",
                driver=StacItem,
                catalog=self,
                args={"stac_obj": item},
            )

    def _get_metadata(self, **kwargs):
        metadata = self._stac_obj.properties.copy()
        for attr in [
            "title",
            "version",
            "keywords",
            "license",
            "providers",
            "extent",
        ]:
            metadata[attr] = getattr(self._stac_obj, attr, None)
        metadata.update(kwargs)
        return metadata


class StacItem(AbstractStacCatalog):

<<<<<<< HEAD
    name = 'stac_item'
=======
    name = "stac_item"
>>>>>>> d515ad84
    _stac_cls = satstac.Item

    def _load(self):
        """
        Load the STAC Item.
        """
        for key, value in self._stac_obj.assets.items():
            self._entries[key] = StacEntry(key, value)

    def _get_metadata(self, **kwargs):
        metadata = self._stac_obj.properties.copy()
        for attr in ["bbox", "geometry", "datetime", "date"]:
            metadata[attr] = getattr(self._stac_obj, attr, None)
        metadata.update(kwargs)
        return metadata

    def stack_bands(self, bands, regrid=False):
        """
        Stack the listed bands over the ``band`` dimension.

        Parameters
        ----------
        bands : list of strings representing the different bands
        (e.g. ['B1', B2']).

        Returns
        -------
        Catalog entry containing listed bands with ``band`` as a dimension
        and coordinate.

        """
        item = {"concat_dim": "band", "urlpath": [], "type": "image/x.geotiff"}
        titles = []
        assets = self._stac_obj.assets
        band_info = self._stac_obj.collection().properties.get("eo:bands")

        for band in bands:
            # band can be band id, name or common_name
            if band in assets:
                info = next(
                    (
                        b
                        for b in band_info
                        if b.get("id", b.get("name")) == band
                    ),
                    None,
                )
            else:
                info = next(
                    (b for b in band_info if b["common_name"] == band), None
                )
                if info is not None:
                    band = info.get("id", info.get("name"))

            if band not in assets or (regrid is False and info is None):
                valid_band_names = []
                for b in band_info:
                    valid_band_names.append(b.get("id", b.get("name")))
                    valid_band_names.append(b.get("common_name"))
                raise ValueError(
                    f"{band} not found in list of eo:bands in collection."
                    f"Valid values: {sorted(list(set(valid_band_names)))}"
                )

            value = assets.get(band)
            band_type = value.get("type")
            if band_type != item["type"]:
                raise ValueError(
                    f"Stacking failed: {band} has type {band_type} and "
                    f'bands must have type {item["type"]}'
                )

            href = value.get("href")
            pattern = href.replace(band, "{band}")
            if "path_as_pattern" not in item:
                item["path_as_pattern"] = pattern
            elif item["path_as_pattern"] != pattern:
                raise ValueError(
                    f"Stacking failed: {href} does not contain "
                    "band info in a fixed section of the url"
                )

            if regrid is False:
                gsd = info.get("gsd")
                if "gsd" not in item:
                    item["gsd"] = gsd
                elif item["gsd"] != gsd:
                    raise ValueError(
                        f"Stacking failed: {band} has different ground "
                        f"sampling distance ({gsd}) than other bands "
                        f'({item["gsd"]})'
                    )

            titles.append(value.get("title"))
            item["urlpath"].append(href)

        item["title"] = ", ".join(titles)
        return StacEntry("_".join(bands), item, stacked=True)


class StacEntry(LocalCatalogEntry):
    """
    A class representing a STAC catalog entry
    """

    def __init__(self, key, item, stacked=False):
        """
        Construct an Intake catalog entry from a STAC catalog entry.
        """
        driver = self._get_driver(item)
        super().__init__(
            name=key,
            description=item.get("title", key),
            driver=driver,
            direct_access=True,
            args=self._get_args(item, driver, stacked=stacked),
            metadata=item,
        )

    def _get_driver(self, entry):
        drivers = {
            "application/netcdf": "netcdf",
            "image/vnd.stac.geotiff": "rasterio",
            "image/vnd.stac.geotiff; cloud-optimized=true": "rasterio",
            "image/x.geotiff": "rasterio",
            "image/png": "xarray_image",
            "image/jpg": "xarray_image",
            "image/jpeg": "xarray_image",
            "text/xml": "textfiles",
            "text/plain": "textfiles",
            "text/html": "textfiles",
        }
        entry_type = entry.get("type", NULL_TYPE)

        if entry_type is NULL_TYPE:
            warnings.warn(
                f"TODO: handle case with entry without type field. "
                " This entry was: {entry}"
            )

        return drivers.get(entry_type, entry_type)

    def _get_args(self, entry, driver, stacked=False):
        args = entry if stacked else {"urlpath": entry.get("href")}
        if driver in ["netcdf", "rasterio", "xarray_image"]:
            args.update(chunks={})

        return args<|MERGE_RESOLUTION|>--- conflicted
+++ resolved
@@ -85,11 +85,7 @@
         textfiles
     """
 
-<<<<<<< HEAD
-    name = 'stac_catalog'
-=======
     name = "stac_catalog"
->>>>>>> d515ad84
     _stac_cls = satstac.Catalog
 
     def _load(self):
@@ -128,11 +124,7 @@
 
 class StacCollection(AbstractStacCatalog):
 
-<<<<<<< HEAD
-    name = 'stac_collection'
-=======
     name = "stac_collection"
->>>>>>> d515ad84
     _stac_cls = satstac.Collection
 
     def _load(self):
@@ -165,11 +157,7 @@
 
 class StacItem(AbstractStacCatalog):
 
-<<<<<<< HEAD
-    name = 'stac_item'
-=======
     name = "stac_item"
->>>>>>> d515ad84
     _stac_cls = satstac.Item
 
     def _load(self):
