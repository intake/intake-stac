--- conflicted
+++ resolved
@@ -327,42 +327,24 @@
 
     def _get_driver(self, entry):
         drivers = {
-<<<<<<< HEAD
-            "application/netcdf": "netcdf",
-            "image/vnd.stac.geotiff": "rasterio",
-            "image/vnd.stac.geotiff; cloud-optimized=true": "rasterio",
-            "image/x.geotiff": "rasterio",
-            "image/tiff; application=geotiff": "rasterio",
-            "image/tiff; application=geotiff; profile=cloud-optimized": "rasterio",  # noqa: E501
-            "image/png": "xarray_image",
-            "image/jpg": "xarray_image",
-            "image/jpeg": "xarray_image",
-            "text/xml": "textfiles",
-            "text/plain": "textfiles",
-            "text/html": "textfiles",
-=======
             'application/netcdf': 'netcdf',
             'image/vnd.stac.geotiff': 'rasterio',
             'image/vnd.stac.geotiff; cloud-optimized=true': 'rasterio',
             'image/x.geotiff': 'rasterio',
+            'image/tiff; application=geotiff': 'rasterio',
+            'image/tiff; application=geotiff; profile=cloud-optimized': 'rasterio',  # noqa: E501
             'image/png': 'xarray_image',
             'image/jpg': 'xarray_image',
             'image/jpeg': 'xarray_image',
             'text/xml': 'textfiles',
             'text/plain': 'textfiles',
             'text/html': 'textfiles',
->>>>>>> ee3711be
         }
         entry_type = entry.get('type', NULL_TYPE)
 
         if entry_type is NULL_TYPE:
             warnings.warn(
-<<<<<<< HEAD
-                "TODO: handle case with entry without type field. "
-                f" This entry was: {entry}"
-=======
                 f'TODO: handle case with entry without type field. This entry was: {entry}'
->>>>>>> ee3711be
             )
 
         return drivers.get(entry_type, entry_type)
