import datetime
import os.path
import sys
from pathlib import Path

import fsspec
import intake
<<<<<<< HEAD
import numpy as np
import pystac
import pytest
import xarray as xr
=======
import intake_xarray
import pystac
import pytest
import yaml
>>>>>>> 52b1ba22
from intake.catalog import Catalog
from intake.catalog.local import LocalCatalogEntry

from intake_stac import StacCatalog, StacCollection, StacItem, StacItemCollection
from intake_stac.catalog import CombinedAssets, StacAsset, drivers

here = Path(__file__).parent


cat_url = str(here / 'data/1.0.0/catalog/catalog.json')
col_url = str(here / 'data/1.0.0/collection/collection.json')
item_url = str(here / 'data/1.0.0/collection/simple-item.json')
itemcol_url = str(here / 'data/1.0.0/itemcollection/example-search.json')


@pytest.fixture(scope='module')
def pystac_cat():
    return pystac.Catalog.from_file(cat_url)


@pytest.fixture(scope='module')
def pystac_col():
    col = pystac.Collection.from_file(col_url)
    return col


@pytest.fixture(scope='module')
def pystac_item():
    return pystac.Item.from_file(item_url)


@pytest.fixture(scope='module')
def pystac_itemcol():
    # return pystac.read_file(itemcol_url)
    # ItemCollection is not a valid pystac STACObject, so can't use read_file.
    return pystac.ItemCollection.from_file(itemcol_url)


@pytest.fixture(scope='module')
def intake_stac_cat():
    return StacCatalog.from_url(cat_url)


class TestCatalog:
    def test_init_catalog_from_url(self):
        cat = StacCatalog(cat_url)
        assert isinstance(cat, intake.catalog.Catalog)
        assert cat.name == 'test'
        assert cat.discover()['container'] == 'catalog'
        assert int(cat.metadata['stac_version'][0]) >= 1

        cat = StacCatalog.from_url(cat_url)
        assert isinstance(cat, intake.catalog.Catalog)
        assert cat.name == 'test'
        assert cat.discover()['container'] == 'catalog'
        assert int(cat.metadata['stac_version'][0]) >= 1

        # test kwargs are passed through
        cat = StacCatalog.from_url(cat_url, name='intake-stac-test')
        assert 'intake-stac-test' == cat.name

    def test_init_catalog_from_pystac_obj(self, pystac_cat):
        cat = StacCatalog(pystac_cat)
        assert isinstance(cat, intake.catalog.Catalog)
        assert cat.discover()['container'] == 'catalog'
        assert cat.name == 'test'
        assert cat.name == pystac_cat.id

        # test kwargs are passed through
        cat = StacCatalog(pystac_cat, name='intake-stac-test')
        assert 'intake-stac-test' == cat.name

    def test_init_catalog_with_wrong_type_raises(self, pystac_cat):
        with pytest.raises(ValueError):
            StacCollection(pystac_cat)

    def test_init_catalog_with_bad_url_raises(self):
        # json.decoder.JSONDecodeError or FileNotFoundError
        with pytest.raises(Exception):
            StacCatalog('https://raw.githubusercontent.com/')

    def test_serialize(self, intake_stac_cat):
        cat_str = intake_stac_cat.serialize()
        assert isinstance(cat_str, str)

    def test_cat_entries(self, intake_stac_cat):
        assert list(intake_stac_cat)
        assert all(
            [isinstance(v, (LocalCatalogEntry, Catalog)) for _, v in intake_stac_cat.items()]
        )

    def test_cat_name_from_pystac_catalog_id(self, intake_stac_cat):
        assert intake_stac_cat.name == 'test'


class TestCollection:
    def test_cat_from_collection(self, pystac_col):
        cat = StacCollection(pystac_col)
        subcat_name = 'S2B_MSIL2A_20171227T160459_N0212_R054_T17QLA_20201014T165101'
        assert cat.name == pystac_col.id
        assert subcat_name in cat
        # This is taking way too long
        # item_name = 'S2B_25WFU_20200610_0_L1C'
        # assert item_name in cat[subcat_name]
        # assert 'B04' in cat[subcat_name][item_name]


class TestItemCollection:
    def test_cat_from_item_collection(self, pystac_itemcol):
        cat = StacItemCollection(pystac_itemcol)
        assert 'LC80340332018034LGN00' in cat
        assert 'B5' in cat.LC80340332018034LGN00

    @pytest.mark.parametrize('crs', ['IGNF:ETRS89UTM28', 'epsg:26909'])
    def test_cat_to_geopandas_crs(self, crs, pystac_itemcol):
        nfeatures = len(pystac_itemcol.items)
        geopandas = pytest.importorskip('geopandas')

        cat = StacItemCollection(pystac_itemcol)
        df = cat.to_geopandas(crs=crs)
        assert isinstance(df, geopandas.GeoDataFrame)
        assert len(df) == nfeatures
        assert df.crs == crs

    def test_cat_to_missing_geopandas(self, pystac_itemcol, monkeypatch):
        from unittest import mock

        with pytest.raises(ImportError):
            with mock.patch.dict(sys.modules, {'geopandas': None}):
                cat = StacItemCollection(pystac_itemcol)
                _ = cat.to_geopandas()

    def test_load_satsearch_results(self, pystac_itemcol):
        test_file = os.path.join(here, 'data/1.0.0beta2/earthsearch/single-file-stac.json')
        catalog = intake.open_stac_item_collection(test_file)
        assert isinstance(catalog, StacItemCollection)
        assert len(catalog) == 18


class TestItem:
    def test_cat_from_item(self, pystac_item):
        cat = StacItem(pystac_item)
        assert 'B02' in cat

    def test_cat_item_stacking(self, pystac_item):
        item = StacItem(pystac_item)
        list_of_bands = ['B02', 'B03']
        new_entry = item.stack_bands(list_of_bands)
        assert isinstance(new_entry, CombinedAssets)
        assert new_entry._description == 'B02, B03'
        assert new_entry.name == 'B02_B03'

    def test_cat_item_stacking_common_name(self, pystac_item):
        item = StacItem(pystac_item)
        list_of_bands = ['blue', 'green']
        new_entry = item.stack_bands(list_of_bands)
        assert isinstance(new_entry, CombinedAssets)
        assert new_entry._description == 'B02, B03'
        assert new_entry.name == 'blue_green'

    def test_cat_item_stacking_path_as_pattern(self, pystac_item):
        item = StacItem(pystac_item)
        list_of_bands = ['B02', 'B03']
        new_entry = item.stack_bands(list_of_bands, path_as_pattern='{}{band:2}.TIF')
        assert isinstance(new_entry, CombinedAssets)

    def test_cat_item_stacking_dims_of_different_type_raises_error(self, pystac_item):
        item = StacItem(pystac_item)
        list_of_bands = ['B02', 'ANG']
        with pytest.raises(ValueError, match=('ANG not found in list of eo:bands in collection')):
            item.stack_bands(list_of_bands)

    def test_cat_item_stacking_dims_with_nonexistent_band_raises_error(
        self, pystac_item,
    ):  # noqa: E501
        item = StacItem(pystac_item)
        list_of_bands = ['B01', 'foo']
        with pytest.raises(ValueError, match="'B02', 'B03', 'blue', 'green'"):
            item.stack_bands(list_of_bands)

    # def test_cat_item_stacking_dims_of_different_size_regrids(self, pystac_item):
    #     item = StacItem(pystac_item)
    #     list_of_bands = ['B1', 'B8']
    #     B1_da = item.B1.to_dask()
    #     assert B1_da.shape == (1, 8391, 8311)
    #     B8_da = item.B8.to_dask()
    #     assert B8_da.shape == (1, 16781, 16621)
    #     new_entry = item.stack_bands(list_of_bands)
    #     new_da = new_entry().to_dask()
    #     assert new_da.shape == (2, 16781, 16621)
    #     assert sorted([dim for dim in new_da.dims]) == ['band', 'x', 'y']

    def test_asset_describe(self, pystac_item):
        item = StacItem(pystac_item)
        key = 'B02'
        asset = item[key]
        d = asset.describe()

        assert d['name'] == key
        assert d['container'] == 'xarray'
        assert d['plugin'] == ['rasterio']
        assert d['args']['urlpath'] == asset.urlpath
        assert d['description'] == asset.description
        # NOTE: note sure why asset.metadata has 'catalog_dir' key ?
        # assert d['metadata'] == asset.metadata

    def test_asset_missing_type(self, pystac_item):
        key = 'B02'
        asset = pystac_item.assets.get('B02')
        asset.media_type = ''
        with pytest.warns(Warning, match='STAC Asset'):
            entry = StacAsset(key, asset)
        d = entry.describe()

        assert d['name'] == key
        assert d['metadata']['type'] == 'application/rasterio'  # default_type
        assert d['container'] == 'xarray'
        assert d['plugin'] == ['rasterio']

    def test_asset_unknown_type(self, pystac_item):
        key = 'B02'
        asset = pystac_item.assets.get('B02')
        asset.media_type = 'unrecognized'
        entry = StacAsset(key, asset)
        d = entry.describe()

        assert d['name'] == key
        assert d['metadata']['type'] == 'unrecognized'
        assert d['container'] == 'xarray'
        assert d['plugin'] == ['rasterio']

    def test_cat_item_yaml(self, pystac_item):
        cat_str = StacItem(pystac_item).yaml()
        d = yaml.load(cat_str)

        for key in ['bbox', 'date', 'datetime', 'geometry']:
            assert key in d['metadata']
        for key in ['B02', 'B03']:
            assert key in d['sources']

    def test_cat_item_yaml_roundtrip(self, pystac_item, tmp_path):
        cat1 = StacItem(pystac_item)
        cat_str = cat1.yaml()

        temp_file = tmp_path / 'temp.yaml'
        with open(temp_file, 'w') as f:
            f.write(cat_str)

        cat2 = intake.open_catalog(temp_file)

        assert cat1.metadata == cat2.metadata
        assert set(cat1.walk()) == set(cat2.walk())

        keys = ['B02', 'B03']
        for k in keys:
            assert k in cat1
            assert k in cat2
            assert isinstance(cat1[k], intake_xarray.raster.RasterIOSource)
            assert isinstance(cat2[k], intake_xarray.raster.RasterIOSource)

            # cat1[k] will have no `catalog_dir` key because it is a temp file
            cat2[k].metadata.pop('catalog_dir', None)
            assert set(cat1[k].metadata) == set(cat2[k].metadata)
            for j in set(cat1[k].metadata):
                assert cat1[k].metadata[j] == cat1[k].metadata[j]

            assert set(cat1[k].describe()) == set(cat2[k].describe())
            for j in set(cat1[k].describe()):
                assert cat1[k].describe()[j] == cat2[k].describe()[j]

            assert set(cat1.walk()[k].describe()) == set(cat2.walk()[k].describe())
            for j in set(cat1.walk()[k].describe()):
                assert cat1.walk()[k].describe()[j] == cat2.walk()[k].describe()[j]


class TestDrivers:
    def test_drivers_include_all_pystac_media_types(self):
        for media_type in pystac.MediaType:
            assert media_type in drivers

    def test_drivers_can_open_all_earthsearch_sentinel_s2_l2a_cogs_assets(self):
        test_file = os.path.join(here, 'data/1.0.0beta2/earthsearch/single-file-stac.json')
        catalog = intake.open_stac_item_collection(test_file)
        _, item = next(catalog.items())
        for _, asset in item.items():
            assert asset.metadata['type'] in drivers


def test_cat_to_geopandas(pystac_itemcol):
    nfeatures = len(pystac_itemcol)
    geopandas = pytest.importorskip('geopandas')

    cat = StacItemCollection(pystac_itemcol)
    df = cat.to_geopandas()
    assert isinstance(df, geopandas.GeoDataFrame)
    assert len(df) == nfeatures
    assert isinstance(df.geometry, geopandas.GeoSeries)
    assert isinstance(df.geometry.values, geopandas.array.GeometryArray)
    assert isinstance(df.geometry.dtype, geopandas.array.GeometryDtype)
    epsg = df.crs.to_epsg()
    assert epsg == 4326


def test_collection_of_collection():
    space = pystac.SpatialExtent([[0, 1, 2, 3]])
    time = pystac.TemporalExtent([datetime.datetime(2000, 1, 1), datetime.datetime(2000, 1, 1)])
    child = pystac.Collection('child', 'child-description', extent=pystac.Extent(space, time))
    parent = pystac.Collection('parent', 'parent-description', extent=pystac.Extent(space, time),)
    parent.add_child(child)

    result = StacCollection(parent)
    result._load()


def test_collection_level_assets():
    data = xr.DataArray(np.ones((5, 5, 5)), dims=('time', 'y', 'x'))
    ds = xr.Dataset({'data': data})
    store = fsspec.filesystem('memory').get_mapper('data.zarr')
    ds.to_zarr(store, mode='w')

    extent = pystac.Extent(
        spatial=pystac.SpatialExtent([[]]), temporal=pystac.TemporalExtent([[None, None]])
    )
    collection = pystac.Collection(
        id='id', description='description', license='license', extent=extent
    )
    collection.add_asset(
        'data', pystac.Asset(href='memory://data.zarr', media_type='application/vnd+zarr')
    )

    # test
    intake_collection = StacCollection(collection)
    result = intake_collection.to_dask('data')
    xr.testing.assert_equal(result, ds)<|MERGE_RESOLUTION|>--- conflicted
+++ resolved
@@ -5,17 +5,12 @@
 
 import fsspec
 import intake
-<<<<<<< HEAD
+import intake_xarray
 import numpy as np
 import pystac
 import pytest
 import xarray as xr
-=======
-import intake_xarray
-import pystac
-import pytest
 import yaml
->>>>>>> 52b1ba22
 from intake.catalog import Catalog
 from intake.catalog.local import LocalCatalogEntry
 
