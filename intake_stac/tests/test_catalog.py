--- conflicted
+++ resolved
@@ -15,29 +15,10 @@
 here = Path(__file__).parent
 
 
-<<<<<<< HEAD
-cat_url = (
-    'https://raw.githubusercontent.com/stac-utils/pystac/v1.0.0-beta.2/tests/'
-    'data-files/catalogs/test-case-1/catalog.json'
-)
-col_url = (
-    'https://raw.githubusercontent.com/stac-utils/pystac/v1.0.0-beta.2/tests/data-files/'
-    'examples/1.0.0-beta.2/collection-spec/examples/landsat-collection.json'
-)
-item_url = (
-    'https://raw.githubusercontent.com/stac-utils/pystac/v0.5.6/tests/data-files/'
-    'eo/eo-landsat-example.json'
-)
-pystac_repo = 'https://raw.githubusercontent.com/stac-utils/pystac/develop/tests/data-files'
-itemcol_url = (
-    f'{pystac_repo}/examples/1.0.0-beta.2/extensions/single-file-stac/examples/example-search.json'
-)
-=======
 cat_url = str(here / 'data/1.0.0/catalog/catalog.json')
 col_url = str(here / 'data/1.0.0/collection/collection.json')
 item_url = str(here / 'data/1.0.0/collection/simple-item.json')
 itemcol_url = str(here / 'data/1.0.0/itemcollection/example-search.json')
->>>>>>> d17c2455
 
 
 @pytest.fixture(scope='module')
@@ -48,13 +29,6 @@
 @pytest.fixture(scope='module')
 def pystac_col():
     col = pystac.Collection.from_file(col_url)
-<<<<<<< HEAD
-    # fix some linkrot
-    for link in col.links:
-        if link.rel == 'child':
-            link.target = 'https://landsat-stac.s3.amazonaws.com/landsat-8-l1/catalog.json'
-=======
->>>>>>> d17c2455
     return col
 
 
@@ -130,11 +104,7 @@
 class TestCollection:
     def test_cat_from_collection(self, pystac_col):
         cat = StacCollection(pystac_col)
-<<<<<<< HEAD
-        subcat_name = 'landsat-8-l1'
-=======
         subcat_name = 'S2B_MSIL2A_20171227T160459_N0212_R054_T17QLA_20201014T165101'
->>>>>>> d17c2455
         assert cat.name == pystac_col.id
         assert subcat_name in cat
         # This is taking way too long
@@ -151,11 +121,7 @@
 
     @pytest.mark.parametrize('crs', ['IGNF:ETRS89UTM28', 'epsg:26909'])
     def test_cat_to_geopandas_crs(self, crs, pystac_itemcol):
-<<<<<<< HEAD
-        nfeatures = len(pystac_itemcol.ext['single-file-stac'].features)
-=======
         nfeatures = len(pystac_itemcol.items)
->>>>>>> d17c2455
         geopandas = pytest.importorskip('geopandas')
 
         cat = StacItemCollection(pystac_itemcol)
@@ -182,41 +148,6 @@
 class TestItem:
     def test_cat_from_item(self, pystac_item):
         cat = StacItem(pystac_item)
-<<<<<<< HEAD
-        assert 'thumbnail' in cat
-
-    def test_cat_item_stacking(self, pystac_item):
-        item = StacItem(pystac_item)
-        list_of_bands = ['B1', 'B2']
-        new_entry = item.stack_bands(list_of_bands)
-        assert isinstance(new_entry, CombinedAssets)
-        assert new_entry._description == 'B1, B2'
-        assert new_entry.name == 'B1_B2'
-        new_da = new_entry().to_dask()
-        assert sorted([dim for dim in new_da.dims]) == ['band', 'x', 'y']
-
-    def test_cat_item_stacking_using_common_name(self, pystac_item):
-        item = StacItem(pystac_item)
-        list_of_bands = ['coastal', 'blue']
-        new_entry = item.stack_bands(list_of_bands)
-        assert isinstance(new_entry, CombinedAssets)
-        assert new_entry._description == 'B1, B2'
-        assert new_entry.name == 'coastal_blue'
-        new_da = new_entry().to_dask()
-        assert sorted([dim for dim in new_da.dims]) == ['band', 'x', 'y']
-
-    def test_cat_item_stacking_path_as_pattern(self, pystac_item):
-        item = StacItem(pystac_item)
-        list_of_bands = ['B1', 'B2']
-        new_entry = item.stack_bands(list_of_bands, path_as_pattern='{}{band:2}.TIF')
-        assert isinstance(new_entry, CombinedAssets)
-        new_da = new_entry().to_dask()
-        assert (new_da.band == ['B1', 'B2']).all()
-
-    def test_cat_item_stacking_dims_of_different_type_raises_error(self, pystac_item):
-        item = StacItem(pystac_item)
-        list_of_bands = ['B1', 'ANG']
-=======
         assert 'B02' in cat
 
     def test_cat_item_stacking(self, pystac_item):
@@ -244,7 +175,6 @@
     def test_cat_item_stacking_dims_of_different_type_raises_error(self, pystac_item):
         item = StacItem(pystac_item)
         list_of_bands = ['B02', 'ANG']
->>>>>>> d17c2455
         with pytest.raises(ValueError, match=('ANG not found in list of eo:bands in collection')):
             item.stack_bands(list_of_bands)
 
@@ -252,27 +182,6 @@
         self, pystac_item,
     ):  # noqa: E501
         item = StacItem(pystac_item)
-<<<<<<< HEAD
-        list_of_bands = ['B1', 'foo']
-        with pytest.raises(ValueError, match="'B8', 'B9', 'blue', 'cirrus'"):
-            item.stack_bands(list_of_bands)
-
-    def test_cat_item_stacking_dims_of_different_size_regrids(self, pystac_item):
-        item = StacItem(pystac_item)
-        list_of_bands = ['B1', 'B8']
-        B1_da = item.B1.to_dask()
-        assert B1_da.shape == (1, 8391, 8311)
-        B8_da = item.B8.to_dask()
-        assert B8_da.shape == (1, 16781, 16621)
-        new_entry = item.stack_bands(list_of_bands)
-        new_da = new_entry().to_dask()
-        assert new_da.shape == (2, 16781, 16621)
-        assert sorted([dim for dim in new_da.dims]) == ['band', 'x', 'y']
-
-    def test_asset_describe(self, pystac_item):
-        item = StacItem(pystac_item)
-        key = 'B1'
-=======
         list_of_bands = ['B01', 'foo']
         with pytest.raises(ValueError, match="'B02', 'B03', 'blue', 'green'"):
             item.stack_bands(list_of_bands)
@@ -292,7 +201,6 @@
     def test_asset_describe(self, pystac_item):
         item = StacItem(pystac_item)
         key = 'B02'
->>>>>>> d17c2455
         asset = item[key]
         d = asset.describe()
 
@@ -305,13 +213,8 @@
         # assert d['metadata'] == asset.metadata
 
     def test_asset_missing_type(self, pystac_item):
-<<<<<<< HEAD
-        key = 'B1'
-        asset = pystac_item.assets.get('B1')
-=======
         key = 'B02'
         asset = pystac_item.assets.get('B02')
->>>>>>> d17c2455
         asset.media_type = ''
         with pytest.warns(Warning, match='STAC Asset'):
             entry = StacAsset(key, asset)
@@ -323,13 +226,8 @@
         assert d['plugin'] == ['rasterio']
 
     def test_asset_unknown_type(self, pystac_item):
-<<<<<<< HEAD
-        key = 'B1'
-        asset = pystac_item.assets.get('B1')
-=======
         key = 'B02'
         asset = pystac_item.assets.get('B02')
->>>>>>> d17c2455
         asset.media_type = 'unrecognized'
         entry = StacAsset(key, asset)
         d = entry.describe()
