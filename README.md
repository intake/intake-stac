--- conflicted
+++ resolved
@@ -15,11 +15,13 @@
 Intake-STAC has a few [requirements](requirements.txt), such as [Intake](https://intake.readthedocs.io), [intake-xarray](https://intake-xarray.readthedocs.io/) and [sat-stac](https://github.com/sat-utils/sat-stac). Intake-stac can be installed in any of the following ways:
 
 We recommend installing the latest release with `conda`:
+
 ```bash
 $ conda install -c conda-forge intake-stac
 ```
 
 Or the latest development version with `pip`:
+
 ```bash
 $ pip install git+https://github.com/intake/intake-stac
 ```
@@ -47,29 +49,11 @@
 
 The table below shows the corresponding versions between intake-stac and STAC:
 
-<<<<<<< HEAD
 | intake-stac | STAC  |
-| -------- | ----  |
-| 0.2.x   | 0.6.x |
-| 0.3.x   | 1.0.x |
-
-## About
-[intake-stac](https://github.com/intake/intake-stac) was created as part of the [Pangeo](http://pangeo.io) initiative under support from the NASA-ACCESS program.  See the initial [design document](https://hackmd.io/cyJZkjV5TCWTJg1mUAoEVA).
-=======
-| sat-stac  | STAC  |
-| --------- | ----- |
-| 0.[1,2].x | 0.6.x |
-
-### Running the tests
-
-To run the tests some additional packages need to be installed from the `requirements-dev.txt` file.
-
-```
-$ pip install -r requirements-dev.txt
-$ pytest -v -s --cov intake-stac --cov-report term-missing
-```
+| ----------- | ----- |
+| 0.2.x       | 0.6.x |
+| 0.3.x       | 1.0.x |
 
 ## About
 
-[intake-stac](https://github.com/pangeo-data/intake-stac) was created as part of the [Pangeo](http://pangeo.io) initiative under support from the NASA-ACCESS program. See the initial [design document](https://hackmd.io/cyJZkjV5TCWTJg1mUAoEVA).
->>>>>>> 62e2ca70
+[intake-stac](https://github.com/pangeo-data/intake-stac) was created as part of the [Pangeo](http://pangeo.io) initiative under support from the NASA-ACCESS program. See the initial [design document](https://hackmd.io/cyJZkjV5TCWTJg1mUAoEVA).